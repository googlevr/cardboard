--- conflicted
+++ resolved
@@ -118,32 +118,6 @@
 
 # Build
 target_link_libraries(GfxPluginCardboard
-<<<<<<< HEAD
-    ${android-lib}
-    ${GLESv2-lib}
-    # #gles3 - Library is only needed if OpenGL ES 3.0 support is desired.
-    # Remove the following line if OpenGL ES 3.0 support is not needed.
-    ${GLESv3-lib}
-    ${log-lib}
-    # #vulkan - This is required for Vulkan rendering (it is required to load
-    # libvulkan.so at runtime). Remove the following line if Vulkan rendering
-    # is not needed
-    dl
-)
-
-set_property(
-    TARGET GfxPluginCardboard
-    APPEND_STRING
-    PROPERTY
-        LINK_FLAGS
-        " -Wl,--version-script=\"${CMAKE_CURRENT_SOURCE_DIR}/cardboard_api.lds\""
-)
-set_property(
-    TARGET GfxPluginCardboard
-    APPEND
-    PROPERTY LINK_DEPENDS "${CMAKE_CURRENT_SOURCE_DIR}/cardboard_api.lds"
-)
-=======
     PUBLIC
     ${ANDROID_LIB}
     ${GLESv2_LIB}
@@ -168,4 +142,16 @@
         ${GLESv3_LIB}
     )
 endif()
->>>>>>> b3bc2db6
+
+set_property(
+    TARGET GfxPluginCardboard
+    APPEND_STRING
+    PROPERTY
+        LINK_FLAGS
+        " -Wl,--version-script=\"${CMAKE_CURRENT_SOURCE_DIR}/cardboard_api.lds\""
+)
+set_property(
+    TARGET GfxPluginCardboard
+    APPEND
+    PROPERTY LINK_DEPENDS "${CMAKE_CURRENT_SOURCE_DIR}/cardboard_api.lds"
+)